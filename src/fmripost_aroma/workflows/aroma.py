# emacs: -*- mode: python; py-indent-offset: 4; indent-tabs-mode: nil -*-
# vi: set ft=python sts=4 ts=4 sw=4 et:
#
# Copyright 2023 The NiPreps Developers <nipreps@gmail.com>
#
# Licensed under the Apache License, Version 2.0 (the "License");
# you may not use this file except in compliance with the License.
# You may obtain a copy of the License at
#
#     http://www.apache.org/licenses/LICENSE-2.0
#
# Unless required by applicable law or agreed to in writing, software
# distributed under the License is distributed on an "AS IS" BASIS,
# WITHOUT WARRANTIES OR CONDITIONS OF ANY KIND, either express or implied.
# See the License for the specific language governing permissions and
# limitations under the License.
#
# We support and encourage derived works from this project, please read
# about our expectations at
#
#     https://www.nipreps.org/community/licensing/
#
"""fMRIPost-AROMA workflows to run ICA-AROMA."""

import os

from nipype.interfaces import utility as niu
from nipype.pipeline import engine as pe

from fmripost_aroma import config
from fmripost_aroma.interfaces.bids import DerivativesDataSink
from fmripost_aroma.interfaces.aroma import AROMAClassifier


def init_ica_aroma_wf(
    *,
    bold_file: str,
    metadata: dict,
    susan_fwhm: float = 6.0,
):
    """Build a workflow that runs `ICA-AROMA`_.

    This workflow wraps `ICA-AROMA`_ to identify and remove motion-related
    independent components from a BOLD time series.

    The following steps are performed:

    #. Remove non-steady state volumes from the bold series.
    #. Smooth data using FSL `susan`, with a kernel width FWHM=6.0mm.
    #. Run FSL `melodic` outside of ICA-AROMA to generate the report
    #. Run ICA-AROMA
    #. Aggregate identified motion components (aggressive) to TSV
    #. Return ``classified_motion_ICs`` and ``melodic_mix`` for user to complete
       non-aggressive denoising in T1w space
    #. Calculate ICA-AROMA-identified noise components
       (columns named ``AROMAAggrCompXX``)

    There is a current discussion on whether other confounds should be extracted
    before or after denoising `here
    <http://nbviewer.jupyter.org/github/nipreps/fmriprep-notebooks/blob/
    922e436429b879271fa13e76767a6e73443e74d9/issue-817_aroma_confounds.ipynb>`__.

    .. _ICA-AROMA: https://github.com/maartenmennes/ICA-AROMA

    Workflow Graph
        .. workflow::
            :graph2use: orig
            :simple_form: yes

            from fmripost_aroma.workflows.bold.confounds import init_ica_aroma_wf

            wf = init_ica_aroma_wf(
                bold_file="fake.nii.gz",
                metadata={"RepetitionTime": 1.0},
                susan_fwhm=6.0,
            )

    Parameters
    ----------
    bold_file
        BOLD series used as name source for derivatives
    metadata : :obj:`dict`
        BIDS metadata for BOLD file
    susan_fwhm : :obj:`float`
        Kernel width (FWHM in mm) for the smoothing step with
        FSL ``susan`` (default: 6.0mm)

    Inputs
    ------
    bold_std
        BOLD series in template space
    bold_mask_std
        BOLD series mask in template space
    confounds
        fMRIPrep-formatted confounds file, which must include the following columns:
        "trans_x", "trans_y", "trans_z", "rot_x", "rot_y", "rot_z".
    skip_vols
        number of non steady state volumes

    Outputs
    -------
    melodic_mix
        FSL MELODIC mixing matrix
    aroma_features
        TSV of feature values used to classify components in ``melodic_mix``.
    features_metadata
        Dictionary describing the ICA-AROMA run
    aroma_confounds
        TSV of confounds identified as noise by ICA-AROMA
    confounds_metadata
        Dictionary describing the ICA-AROMA-based confounds file
    aroma_noise_ics
        CSV of noise components identified by ICA-AROMA
    nonaggr_denoised_file
        BOLD series with non-aggressive ICA-AROMA denoising applied
    """

    from nipype.interfaces import fsl
    from niworkflows.engine.workflows import LiterateWorkflow as Workflow
    from niworkflows.interfaces.utility import TSV2JSON

    from fmripost_aroma.interfaces.confounds import ICAConfounds
    from fmripost_aroma.interfaces.reportlets import ICAAROMARPT

<<<<<<< HEAD
    workflow = Workflow(name=_get_wf_name(bold_file, "aroma"))
    workflow.__postdesc__ = f"""\
=======
    workflow = Workflow(name=_get_wf_name(bold_file, 'aroma'))
    workflow.__postdesc__ = """\
>>>>>>> df5d7453
Automatic removal of motion artifacts using independent component analysis
[ICA-AROMA, @aroma] was performed on the *preprocessed BOLD on MNI152NLin6Asym space*
time-series after removal of non-steady state volumes and spatial smoothing
with a nonlinear filter that preserves underlying structure [SUSAN, @susan],
using a FWHM of {susan_fwhm} mm.
Additionally, the component time-series classified as "noise" were collected and placed
in the corresponding confounds file.
"""

    inputnode = pe.Node(
        niu.IdentityInterface(
            fields=[
<<<<<<< HEAD
                "bold_std",
                "bold_mask_std",
                "confounds",
                "skip_vols",
=======
                'bold_std',
                'bold_mask_std',
                'confounds',
                'name_source',
                'skip_vols',
                'spatial_reference',
>>>>>>> df5d7453
            ],
        ),
        name='inputnode',
    )

    outputnode = pe.Node(
        niu.IdentityInterface(
            fields=[
<<<<<<< HEAD
                "melodic_mix",
                "aroma_features",
                "features_metadata",
                "aroma_confounds",
                "confounds_metadata",
                "aroma_noise_ics",
                "nonaggr_denoised_file",
=======
                'aroma_confounds',
                'aroma_noise_ics',
                'melodic_mix',
                'nonaggr_denoised_file',
                'aroma_metadata',
>>>>>>> df5d7453
            ],
        ),
        name='outputnode',
    )

    rm_non_steady_state = pe.Node(
        niu.Function(function=_remove_volumes, output_names=['bold_cut']),
        name='rm_nonsteady',
    )
    workflow.connect([
        (inputnode, rm_non_steady_state, [
            ('skip_vols', 'skip_vols'),
            ('bold_std', 'bold_file'),
        ]),
    ])  # fmt:skip

    calc_median_val = pe.Node(
        fsl.ImageStats(op_string='-k %s -p 50'),
        name='calc_median_val',
    )
    workflow.connect([
        (inputnode, calc_median_val, [("bold_mask_std", "mask_file")]),
        (rm_non_steady_state, calc_median_val, [("bold_cut", "in_file")]),
    ])  # fmt:skip

    calc_bold_mean = pe.Node(
        fsl.MeanImage(),
        name='calc_bold_mean',
    )
    workflow.connect([(rm_non_steady_state, calc_bold_mean, [("bold_cut", "in_file")])])

    getusans = pe.Node(
        niu.Function(function=_getusans_func, output_names=['usans']),
        name='getusans',
        mem_gb=0.01,
    )
    workflow.connect([
        (calc_median_val, getusans, [("out_stat", "thresh")]),
        (calc_bold_mean, getusans, [("out_file", "image")]),
    ])  # fmt:skip

    smooth = pe.Node(
        fsl.SUSAN(
            fwhm=susan_fwhm,
            output_type='NIFTI' if config.execution.low_mem else 'NIFTI_GZ',
        ),
        name='smooth',
    )
    workflow.connect([
        (rm_non_steady_state, smooth, [("bold_cut", "in_file")]),
        (getusans, smooth, [("usans", "usans")]),
        (calc_median_val, smooth, [(("out_stat", _getbtthresh), "brightness_threshold")]),
    ])  # fmt:skip

    # ICA with MELODIC
    melodic = pe.Node(
        fsl.MELODIC(
            no_bet=True,
            tr_sec=float(metadata['RepetitionTime']),
            mm_thresh=0.5,
            out_stats=True,
            dim=config.workflow.melodic_dim,
        ),
        name='melodic',
    )
    workflow.connect([
        (inputnode, melodic, [("bold_mask_std", "mask")]),
        (smooth, melodic, [("smoothed_file", "in_files")]),
    ])  # fmt:skip

<<<<<<< HEAD
    select_melodic_files = pe.Node(
        niu.Function(
            function=_select_melodic_files,
            input_names=["melodic_dir"],
            output_names=["mixing", "component_maps"],
        ),
        name="select_melodic_files",
=======
    # ica_aroma node
    ica_aroma = pe.Node(
        ICAAROMARPT(
            denoise_type='nonaggr',
            generate_report=True,
            TR=metadata['RepetitionTime'],
            args='-np',
        ),
        name='ica_aroma',
>>>>>>> df5d7453
    )
    workflow.connect([(melodic, select_melodic_files, [("out_dir", "melodic_dir")])])

    # Run the ICA-AROMA classifier
    ica_aroma = pe.Node(AROMAClassifier(TR=metadata["RepetitionTime"]))
    workflow.connect([
        (inputnode, ica_aroma, [("confounds", "motpars")]),
        (select_melodic_files, ica_aroma, [
            ("mixing", "mixing"),
            ("component_maps", "component_maps"),
        ]),
        (ica_aroma, outputnode, [
            ("aroma_features", "aroma_features"),
            ("aroma_metadata", "features_metadata"),
        ]),
    ])  # fmt:skip

    # Generate the ICA-AROMA report
    # What steps does this entail?
    aroma_rpt = pe.Node(
        ICAAROMARPT(TR=metadata["RepetitionTime"]),
        name="aroma_rpt",
    )
    workflow.connect([
        (inputnode, aroma_rpt, [("bold_mask_std", "report_mask")]),
        (smooth, aroma_rpt, [("smoothed_file", "in_file")]),
        (melodic, aroma_rpt, [("out_dir", "melodic_dir")]),
        (ica_aroma, aroma_rpt, [("aroma_noise_ics", "aroma_noise_ics")]),
    ])  # fmt:skip

    add_non_steady_state = pe.Node(
<<<<<<< HEAD
        niu.Function(function=_add_volumes, output_names=["bold_add"]),
        name="add_non_steady_state",
=======
        niu.Function(function=_add_volumes, output_names=['bold_add']),
        name='add_nonsteady',
>>>>>>> df5d7453
    )
    workflow.connect([
        (inputnode, add_non_steady_state, [
            ("bold_std", "bold_file"),
            ("skip_vols", "skip_vols"),
        ]),
        (aroma_rpt, add_non_steady_state, [("nonaggr_denoised_file", "bold_cut_file")]),
        (add_non_steady_state, outputnode, [("bold_add", "nonaggr_denoised_file")]),
    ])  # fmt:skip

    # extract the confound ICs from the results
    ica_aroma_confound_extraction = pe.Node(
<<<<<<< HEAD
        ICAConfounds(
            err_on_aroma_warn=config.workflow.err_on_warn,
            orthogonalize=config.workflow.orthogonalize,
        ),
        name="ica_aroma_confound_extraction",
=======
        ICAConfounds(err_on_aroma_warn=err_on_aroma_warn),
        name='ica_aroma_confound_extraction',
>>>>>>> df5d7453
    )
    workflow.connect([
        (inputnode, ica_aroma_confound_extraction, [("skip_vols", "skip_vols")]),
        (melodic, ica_aroma_confound_extraction, [("out_dir", "melodic_dir")]),
        (ica_aroma, ica_aroma_confound_extraction, [
            ("aroma_features", "aroma_features"),
            ("aroma_noise_ics", "aroma_noise_ics"),
            ("aroma_metadata", "aroma_metadata"),
        ]),
        (ica_aroma_confound_extraction, outputnode, [
            ("aroma_confounds", "aroma_confounds"),
            ("aroma_noise_ics", "aroma_noise_ics"),
            ("melodic_mix", "melodic_mix"),
        ]),
    ])  # fmt:skip

    ica_aroma_metadata_fmt = pe.Node(
        TSV2JSON(
            index_column='IC',
            output=None,
            enforce_case=True,
            additional_metadata={
                'Method': {
                    'Name': 'ICA-AROMA',
                    'Version': os.getenv('AROMA_VERSION', 'n/a'),
                },
            },
        ),
        name='ica_aroma_metadata_fmt',
    )
    workflow.connect([
        (ica_aroma_confound_extraction, ica_aroma_metadata_fmt, [("aroma_metadata", "in_file")]),
        (ica_aroma_metadata_fmt, outputnode, [("output", "confounds_metadata")]),
    ])  # fmt:skip

    ds_report_ica_aroma = pe.Node(
        DerivativesDataSink(desc='aroma', datatype='figures', dismiss_entities=('echo',)),
        name='ds_report_ica_aroma',
        run_without_submitting=True,
        mem_gb=config.DEFAULT_MEMORY_MIN_GB,
    )
    workflow.connect([(aroma_rpt, ds_report_ica_aroma, [("out_report", "in_file")])])

    ds_components = pe.Node(
        DerivativesDataSink(
            stat="dunno",
            thresh="0p5",
            desc="melodic",
            datatype="func",
            name_source=bold_file,
        ),
        name="ds_components",
        run_without_submitting=True,
        mem_gb=config.DEFAULT_MEMORY_MIN_GB,
    )
    workflow.connect([(select_melodic_files, ds_components, [("component_maps", "in_file")])])

    ds_mixing = pe.Node(
        DerivativesDataSink(
            desc="melodic",
            datatype="func",
            name_source=bold_file,
        ),
        name="ds_mixing",
        run_without_submitting=True,
        mem_gb=config.DEFAULT_MEMORY_MIN_GB,
    )
    workflow.connect([(select_melodic_files, ds_mixing, [("mixing", "in_file")])])

    ds_aroma_features = pe.Node(
        DerivativesDataSink(
            desc="melodic",
            datatype="func",
            name_source=bold_file,
        ),
        name="ds_aroma_features",
        run_without_submitting=True,
        mem_gb=config.DEFAULT_MEMORY_MIN_GB,
    )
    workflow.connect([
        (ica_aroma, ds_aroma_features, [
            ("aroma_features", "in_file"),
            ("aroma_metadata", "meta_dict"),
        ]),
    ])  # fmt:skip

    ds_aroma_confounds = pe.Node(
        DerivativesDataSink(
            desc="melodic",
            datatype="func",
            name_source=bold_file,
        ),
        name="ds_aroma_confounds",
        run_without_submitting=True,
        mem_gb=config.DEFAULT_MEMORY_MIN_GB,
    )
    workflow.connect([
<<<<<<< HEAD
        (ica_aroma_confound_extraction, ds_aroma_confounds, [
            ("aroma_confounds", "in_file"),
            ("aroma_metadata", "meta_dict"),
        ]),
    ])  # fmt:skip

    return workflow


def init_denoise_wf(bold_file):
    """Build a workflow that denoises a BOLD series using AROMA confounds.

    This workflow performs the denoising in the requested output space(s).
    It doesn't currently work on CIFTIs.
    """
    from niworkflows.engine.workflows import LiterateWorkflow as Workflow

    from fmripost_aroma.interfaces.confounds import ICADenoise

    workflow = Workflow(name=_get_wf_name(bold_file, "denoise"))

    inputnode = pe.Node(
        niu.IdentityInterface(
            fields=[
                "bold_file",
                "bold_mask_std",
                "confounds",
                "skip_vols",
            ],
        ),
        name="inputnode",
    )

    rm_non_steady_state = pe.Node(
        niu.Function(function=_remove_volumes, output_names=["bold_cut"]),
        name="rm_nonsteady",
    )
    workflow.connect([
        (inputnode, rm_non_steady_state, [
            ("skip_vols", "skip_vols"),
            ("bold_file", "bold_file"),
        ]),
    ])  # fmt:skip

    for denoise_method in config.workflow.denoise_method:
        denoise = pe.Node(
            ICADenoise(method=denoise_method),
            name=f"denoise_{denoise_method}",
        )
        workflow.connect([
            (inputnode, denoise, [
                ("confounds", "confounds_file"),
                ("skip_vols", "skip_vols"),
                ("bold_mask_std", "mask_file"),
            ]),
            (rm_non_steady_state, denoise, [("bold_cut", "bold_file")]),
        ])  # fmt:skip

        add_non_steady_state = pe.Node(
            niu.Function(function=_add_volumes, output_names=["bold_add"]),
            name="add_non_steady_state",
        )
        workflow.connect([
            (inputnode, add_non_steady_state, [
                ("bold_file", "bold_file"),
                ("skip_vols", "skip_vols"),
            ]),
            (denoise, add_non_steady_state, [("denoised_file", "bold_cut_file")]),
        ])  # fmt:skip

        ds_denoised = pe.Node(
            DerivativesDataSink(
                desc=f"{denoise_method}Denoised",
                datatype="func",
                name_source=bold_file,
            ),
            name=f"ds_denoised_{denoise_method}",
            run_without_submitting=True,
            mem_gb=config.DEFAULT_MEMORY_MIN_GB,
        )
        workflow.connect([(add_non_steady_state, ds_denoised, [("bold_add", "denoised_file")])])

=======
        (inputnode, ica_aroma, [('movpar_file', 'motion_parameters')]),
        (inputnode, calc_median_val, [('bold_mask_std', 'mask_file')]),
        (rm_non_steady_state, calc_median_val, [('bold_cut', 'in_file')]),
        (rm_non_steady_state, calc_bold_mean, [('bold_cut', 'in_file')]),
        (calc_bold_mean, getusans, [('out_file', 'image')]),
        (calc_median_val, getusans, [('out_stat', 'thresh')]),
        # Connect input nodes to complete smoothing
        (rm_non_steady_state, smooth, [('bold_cut', 'in_file')]),
        (getusans, smooth, [('usans', 'usans')]),
        (calc_median_val, smooth, [(('out_stat', _getbtthresh), 'brightness_threshold')]),
        # connect smooth to melodic
        (smooth, melodic, [('smoothed_file', 'in_files')]),
        (inputnode, melodic, [('bold_mask_std', 'mask')]),
        # connect nodes to ICA-AROMA
        (smooth, ica_aroma, [('smoothed_file', 'in_file')]),
        (inputnode, ica_aroma, [
            ('bold_mask_std', 'report_mask'),
            ('bold_mask_std', 'mask')]),
        (melodic, ica_aroma, [('out_dir', 'melodic_dir')]),
        # generate tsvs from ICA-AROMA
        (ica_aroma, ica_aroma_confound_extraction, [('out_dir', 'in_directory')]),
        (inputnode, ica_aroma_confound_extraction, [('skip_vols', 'skip_vols')]),
        (ica_aroma_confound_extraction, ica_aroma_metadata_fmt, [('aroma_metadata', 'in_file')]),
        # output for processing and reporting
        (ica_aroma_confound_extraction, outputnode, [
            ('aroma_confounds', 'aroma_confounds'),
            ('aroma_noise_ics', 'aroma_noise_ics'),
            ('melodic_mix', 'melodic_mix'),
        ]),
        (ica_aroma_metadata_fmt, outputnode, [('output', 'aroma_metadata')]),
        (ica_aroma, add_non_steady_state, [('nonaggr_denoised_file', 'bold_cut_file')]),
        (inputnode, add_non_steady_state, [
            ('bold_std', 'bold_file'),
            ('skip_vols', 'skip_vols'),
        ]),
        (add_non_steady_state, outputnode, [('bold_add', 'nonaggr_denoised_file')]),
        (ica_aroma, ds_report_ica_aroma, [('out_report', 'in_file')]),
    ])
    # fmt:on
>>>>>>> df5d7453
    return workflow


def _getbtthresh(medianval):
    return 0.75 * medianval


def _getusans_func(image, thresh):
    return [(image, thresh)]


def _remove_volumes(bold_file, skip_vols):
    """Remove skip_vols from bold_file."""
    import nibabel as nb
    from nipype.utils.filemanip import fname_presuffix

    if skip_vols == 0:
        return bold_file

    out = fname_presuffix(bold_file, suffix='_cut')
    bold_img = nb.load(bold_file)
    bold_img.__class__(
        bold_img.dataobj[..., skip_vols:], bold_img.affine, bold_img.header
    ).to_filename(out)
    return out


def _add_volumes(bold_file, bold_cut_file, skip_vols):
    """Prepend skip_vols from bold_file onto bold_cut_file."""
    import nibabel as nb
    import numpy as np
    from nipype.utils.filemanip import fname_presuffix

    if skip_vols == 0:
        return bold_cut_file

    bold_img = nb.load(bold_file)
    bold_cut_img = nb.load(bold_cut_file)

    bold_data = np.concatenate((bold_img.dataobj[..., :skip_vols], bold_cut_img.dataobj), axis=3)

    out = fname_presuffix(bold_cut_file, suffix='_addnonsteady')
    bold_img.__class__(bold_data, bold_img.affine, bold_img.header).to_filename(out)
    return out


def _get_wf_name(bold_fname, prefix):
    """
    Derive the workflow name for supplied BOLD file.

    >>> _get_wf_name("/completely/made/up/path/sub-01_task-nback_bold.nii.gz", "aroma")
    'aroma_task_nback_wf'
    >>> _get_wf_name(
    ...     "/completely/made/up/path/sub-01_task-nback_run-01_echo-1_bold.nii.gz",
    ...     "preproc",
    ... )
    'preproc_task_nback_run_01_echo_1_wf'

    """
    from nipype.utils.filemanip import split_filename

    fname = split_filename(bold_fname)[1]
<<<<<<< HEAD
    fname_nosub = "_".join(fname.split("_")[1:-1])
    return f"{prefix}_{fname_nosub.replace('-', '_')}_wf"


def _select_melodic_files(melodic_dir):
    """Select the mixing and component maps from the Melodic output."""
    import os

    mixing = os.path.join(melodic_dir, "melodic_mix")
    assert os.path.isfile(mixing), f"Missing MELODIC mixing matrix: {mixing}"
    component_maps = os.path.join(melodic_dir, "melodic_IC.nii.gz")
    assert os.path.isfile(component_maps), f"Missing MELODIC ICs: {component_maps}"
    return mixing, component_maps
=======
    fname_nosub = '_'.join(fname.split('_')[1:-1])
    return f"{prefix}_{fname_nosub.replace('-', '_')}_wf"
>>>>>>> df5d7453
<|MERGE_RESOLUTION|>--- conflicted
+++ resolved
@@ -122,13 +122,8 @@
     from fmripost_aroma.interfaces.confounds import ICAConfounds
     from fmripost_aroma.interfaces.reportlets import ICAAROMARPT
 
-<<<<<<< HEAD
-    workflow = Workflow(name=_get_wf_name(bold_file, "aroma"))
+    workflow = Workflow(name=_get_wf_name(bold_file, 'aroma'))
     workflow.__postdesc__ = f"""\
-=======
-    workflow = Workflow(name=_get_wf_name(bold_file, 'aroma'))
-    workflow.__postdesc__ = """\
->>>>>>> df5d7453
 Automatic removal of motion artifacts using independent component analysis
 [ICA-AROMA, @aroma] was performed on the *preprocessed BOLD on MNI152NLin6Asym space*
 time-series after removal of non-steady state volumes and spatial smoothing
@@ -141,19 +136,10 @@
     inputnode = pe.Node(
         niu.IdentityInterface(
             fields=[
-<<<<<<< HEAD
                 "bold_std",
                 "bold_mask_std",
                 "confounds",
                 "skip_vols",
-=======
-                'bold_std',
-                'bold_mask_std',
-                'confounds',
-                'name_source',
-                'skip_vols',
-                'spatial_reference',
->>>>>>> df5d7453
             ],
         ),
         name='inputnode',
@@ -162,7 +148,6 @@
     outputnode = pe.Node(
         niu.IdentityInterface(
             fields=[
-<<<<<<< HEAD
                 "melodic_mix",
                 "aroma_features",
                 "features_metadata",
@@ -170,13 +155,6 @@
                 "confounds_metadata",
                 "aroma_noise_ics",
                 "nonaggr_denoised_file",
-=======
-                'aroma_confounds',
-                'aroma_noise_ics',
-                'melodic_mix',
-                'nonaggr_denoised_file',
-                'aroma_metadata',
->>>>>>> df5d7453
             ],
         ),
         name='outputnode',
@@ -247,7 +225,6 @@
         (smooth, melodic, [("smoothed_file", "in_files")]),
     ])  # fmt:skip
 
-<<<<<<< HEAD
     select_melodic_files = pe.Node(
         niu.Function(
             function=_select_melodic_files,
@@ -255,17 +232,6 @@
             output_names=["mixing", "component_maps"],
         ),
         name="select_melodic_files",
-=======
-    # ica_aroma node
-    ica_aroma = pe.Node(
-        ICAAROMARPT(
-            denoise_type='nonaggr',
-            generate_report=True,
-            TR=metadata['RepetitionTime'],
-            args='-np',
-        ),
-        name='ica_aroma',
->>>>>>> df5d7453
     )
     workflow.connect([(melodic, select_melodic_files, [("out_dir", "melodic_dir")])])
 
@@ -297,13 +263,8 @@
     ])  # fmt:skip
 
     add_non_steady_state = pe.Node(
-<<<<<<< HEAD
         niu.Function(function=_add_volumes, output_names=["bold_add"]),
         name="add_non_steady_state",
-=======
-        niu.Function(function=_add_volumes, output_names=['bold_add']),
-        name='add_nonsteady',
->>>>>>> df5d7453
     )
     workflow.connect([
         (inputnode, add_non_steady_state, [
@@ -316,16 +277,11 @@
 
     # extract the confound ICs from the results
     ica_aroma_confound_extraction = pe.Node(
-<<<<<<< HEAD
         ICAConfounds(
             err_on_aroma_warn=config.workflow.err_on_warn,
             orthogonalize=config.workflow.orthogonalize,
         ),
         name="ica_aroma_confound_extraction",
-=======
-        ICAConfounds(err_on_aroma_warn=err_on_aroma_warn),
-        name='ica_aroma_confound_extraction',
->>>>>>> df5d7453
     )
     workflow.connect([
         (inputnode, ica_aroma_confound_extraction, [("skip_vols", "skip_vols")]),
@@ -423,7 +379,6 @@
         mem_gb=config.DEFAULT_MEMORY_MIN_GB,
     )
     workflow.connect([
-<<<<<<< HEAD
         (ica_aroma_confound_extraction, ds_aroma_confounds, [
             ("aroma_confounds", "in_file"),
             ("aroma_metadata", "meta_dict"),
@@ -506,47 +461,6 @@
         )
         workflow.connect([(add_non_steady_state, ds_denoised, [("bold_add", "denoised_file")])])
 
-=======
-        (inputnode, ica_aroma, [('movpar_file', 'motion_parameters')]),
-        (inputnode, calc_median_val, [('bold_mask_std', 'mask_file')]),
-        (rm_non_steady_state, calc_median_val, [('bold_cut', 'in_file')]),
-        (rm_non_steady_state, calc_bold_mean, [('bold_cut', 'in_file')]),
-        (calc_bold_mean, getusans, [('out_file', 'image')]),
-        (calc_median_val, getusans, [('out_stat', 'thresh')]),
-        # Connect input nodes to complete smoothing
-        (rm_non_steady_state, smooth, [('bold_cut', 'in_file')]),
-        (getusans, smooth, [('usans', 'usans')]),
-        (calc_median_val, smooth, [(('out_stat', _getbtthresh), 'brightness_threshold')]),
-        # connect smooth to melodic
-        (smooth, melodic, [('smoothed_file', 'in_files')]),
-        (inputnode, melodic, [('bold_mask_std', 'mask')]),
-        # connect nodes to ICA-AROMA
-        (smooth, ica_aroma, [('smoothed_file', 'in_file')]),
-        (inputnode, ica_aroma, [
-            ('bold_mask_std', 'report_mask'),
-            ('bold_mask_std', 'mask')]),
-        (melodic, ica_aroma, [('out_dir', 'melodic_dir')]),
-        # generate tsvs from ICA-AROMA
-        (ica_aroma, ica_aroma_confound_extraction, [('out_dir', 'in_directory')]),
-        (inputnode, ica_aroma_confound_extraction, [('skip_vols', 'skip_vols')]),
-        (ica_aroma_confound_extraction, ica_aroma_metadata_fmt, [('aroma_metadata', 'in_file')]),
-        # output for processing and reporting
-        (ica_aroma_confound_extraction, outputnode, [
-            ('aroma_confounds', 'aroma_confounds'),
-            ('aroma_noise_ics', 'aroma_noise_ics'),
-            ('melodic_mix', 'melodic_mix'),
-        ]),
-        (ica_aroma_metadata_fmt, outputnode, [('output', 'aroma_metadata')]),
-        (ica_aroma, add_non_steady_state, [('nonaggr_denoised_file', 'bold_cut_file')]),
-        (inputnode, add_non_steady_state, [
-            ('bold_std', 'bold_file'),
-            ('skip_vols', 'skip_vols'),
-        ]),
-        (add_non_steady_state, outputnode, [('bold_add', 'nonaggr_denoised_file')]),
-        (ica_aroma, ds_report_ica_aroma, [('out_report', 'in_file')]),
-    ])
-    # fmt:on
->>>>>>> df5d7453
     return workflow
 
 
@@ -609,8 +523,7 @@
     from nipype.utils.filemanip import split_filename
 
     fname = split_filename(bold_fname)[1]
-<<<<<<< HEAD
-    fname_nosub = "_".join(fname.split("_")[1:-1])
+    fname_nosub = '_'.join(fname.split('_')[1:-1])
     return f"{prefix}_{fname_nosub.replace('-', '_')}_wf"
 
 
@@ -622,8 +535,4 @@
     assert os.path.isfile(mixing), f"Missing MELODIC mixing matrix: {mixing}"
     component_maps = os.path.join(melodic_dir, "melodic_IC.nii.gz")
     assert os.path.isfile(component_maps), f"Missing MELODIC ICs: {component_maps}"
-    return mixing, component_maps
-=======
-    fname_nosub = '_'.join(fname.split('_')[1:-1])
-    return f"{prefix}_{fname_nosub.replace('-', '_')}_wf"
->>>>>>> df5d7453
+    return mixing, component_maps