"""Handling confounds."""

import os

import numpy as np
import pandas as pd
from nipype.interfaces.base import (
    BaseInterfaceInputSpec,
    File,
    SimpleInterface,
    TraitedSpec,
    traits,
)
from scipy import stats

from fmripost_aroma import config


class _ICAConfoundsInputSpec(BaseInterfaceInputSpec):
    mixing = File(exists=True, desc='melodic mixing matrix')
    aroma_features = File(exists=True, desc='output confounds file extracted from ICA-AROMA')
    skip_vols = traits.Int(desc='number of non steady state volumes identified')
    err_on_aroma_warn = traits.Bool(False, usedefault=True, desc='raise error if aroma fails')


class _ICAConfoundsOutputSpec(TraitedSpec):
    aroma_confounds = traits.Either(
        None, File(exists=True, desc='output confounds file extracted from ICA-AROMA')
    )
    mixing = File(exists=True, desc='melodic mix file with skip_vols added back')


class ICAConfounds(SimpleInterface):
    """Extract confounds from ICA-AROMA result directory."""

    input_spec = _ICAConfoundsInputSpec
    output_spec = _ICAConfoundsOutputSpec

    def _run_interface(self, runtime):
        aroma_confounds, mixing = _get_ica_confounds(
            mixing=self.inputs.mixing,
            aroma_features=self.inputs.aroma_features,
            skip_vols=self.inputs.skip_vols,
            newpath=runtime.cwd,
        )

        if self.inputs.err_on_aroma_warn and aroma_confounds is None:
            raise RuntimeError('ICA-AROMA failed')

        self._results['aroma_confounds'] = aroma_confounds
        self._results['mixing'] = mixing
        return runtime


def _get_ica_confounds(mixing, aroma_features, skip_vols, newpath=None):
    """Extract confounds from ICA-AROMA result directory.

    This function does the following:

    1. Add the number of non steady state volumes to the melodic mix file.
    2. Select motion ICs from the mixing matrix for new "confounds" file.
    """
    if newpath is None:
        newpath = os.getcwd()

    # Load input files
    aroma_features_df = pd.read_table(aroma_features)
    motion_ics = aroma_features_df.loc[
        aroma_features_df['classification'] == 'rejected'
    ].index.values
    signal_ics = aroma_features_df.loc[
        aroma_features_df['classification'] != 'rejected'
    ].index.values
    mixing_arr = np.loadtxt(mixing, ndmin=2)

    # Prepare output paths
    mixing_out = os.path.join(newpath, 'mixing.tsv')
    aroma_confounds = os.path.join(newpath, 'AROMAAggrCompAROMAConfounds.tsv')

    # pad mixing_arr with rows of zeros corresponding to number non steady-state volumes
    if skip_vols > 0:
        zeros = np.zeros([skip_vols, mixing_arr.shape[1]])
        mixing_arr = np.vstack([zeros, mixing_arr])

    # save mixing_arr
    np.savetxt(mixing_out, mixing_arr, delimiter='\t')

    # Return dummy list of ones if no noise components were found
    if motion_ics.size == 0:
        config.loggers.interfaces.warning('No noise components were classified')
        return None, mixing_out

    # return dummy lists of zeros if no signal components were found
    good_ic_arr = np.delete(mixing_arr, motion_ics, 1).T
    if good_ic_arr.size == 0:
        config.loggers.interfaces.warning('No signal components were classified')
        return None, mixing_out

    # Select the mixing matrix rows corresponding to the motion ICs
    aggr_mixing_arr = mixing_arr[motion_ics, :].T

    # Regress the good components out of the bad time series to get "pure evil" regressors
    signal_mixing_arr = mixing_arr[signal_ics, :].T
    orthaggr_mixing_arr = aggr_mixing_arr.copy()
<<<<<<< HEAD

    # Regress the good components out of the bad time series to get "pure evil" regressors
=======
>>>>>>> d3f8b266
    aggr_mixing_arr_z = stats.zscore(aggr_mixing_arr, axis=0)
    signal_mixing_arr_z = stats.zscore(signal_mixing_arr, axis=0)
    betas = np.linalg.lstsq(signal_mixing_arr_z, aggr_mixing_arr_z, rcond=None)[0]
    pred_bad_timeseries = np.dot(signal_mixing_arr_z, betas)
    orthaggr_mixing_arr = aggr_mixing_arr_z - pred_bad_timeseries

    # add one to motion_ic_indices to match melodic report.
    aggr_confounds_df = pd.DataFrame(
        aggr_mixing_arr,
        columns=[f'aroma_motion_{x + 1:02d}' for x in motion_ics],
    )
    orthaggr_confounds_df = pd.DataFrame(
        orthaggr_mixing_arr,
        columns=[f'aroma_orth_motion_{x + 1:02d}' for x in motion_ics],
    )
    confounds_df = pd.concat([aggr_confounds_df, orthaggr_confounds_df], axis=1)
    confounds_df.to_csv(aroma_confounds, sep='\t', index=None)

    return aroma_confounds, mixing_out


class _ICADenoiseInputSpec(BaseInterfaceInputSpec):
    method = traits.Enum('aggr', 'nonaggr', 'orthaggr', mandatory=True, desc='denoising method')
    bold_file = File(exists=True, mandatory=True, desc='input file to denoise')
    mask_file = File(exists=True, mandatory=True, desc='mask file')
    mixing = File(exists=True, mandatory=True, desc='mixing matrix file')
    metrics = File(exists=True, mandatory=True, desc='metrics file')
    skip_vols = traits.Int(
        desc=(
            'Number of non steady state volumes identified. '
            'Will be removed from mixing, but not bold'
        ),
    )


class _ICADenoiseOutputSpec(TraitedSpec):
    denoised_file = File(exists=True, desc='denoised output file')


class ICADenoise(SimpleInterface):
    """Denoise data using ICA components."""

    input_spec = _ICADenoiseInputSpec
    output_spec = _ICADenoiseOutputSpec

    def _run_interface(self, runtime):
        import numpy as np
        import pandas as pd
        from nilearn.maskers import NiftiMasker
        from nilearn.masking import apply_mask, unmask

        method = self.inputs.method
        bold_file = self.inputs.bold_file
        mixing_file = self.inputs.mixing
        metrics_file = self.inputs.metrics

        # Load the mixing matrix. It doesn't have a header row
        mixing = np.loadtxt(mixing_file)
        mixing = mixing[self.inputs.skip_vols :, :]

        # Split up component time series into accepted and rejected components
        metrics_df = pd.read_table(metrics_file)
        rejected_idx = metrics_df.loc[metrics_df['classification'] == 'rejected'].index.values
        accepted_idx = metrics_df.loc[metrics_df['classification'] == 'accepted'].index.values
        rejected_components = mixing[:, rejected_idx]
        accepted_components = mixing[:, accepted_idx]
        # Z-score all of the components
        rejected_components = stats.zscore(rejected_components, axis=0)
        accepted_components = stats.zscore(accepted_components, axis=0)

        if method == 'aggr':
            # Denoise the data with the motion components
            masker = NiftiMasker(
                mask_img=self.inputs.mask_file,
                standardize_confounds=True,
                standardize=False,
                smoothing_fwhm=None,
                detrend=False,
                low_pass=None,
                high_pass=None,
                t_r=None,  # This shouldn't be necessary since we aren't bandpass filtering
                reports=False,
            )

            # Denoise the data by fitting and transforming the data file using the masker
            denoised_img_2d = masker.fit_transform(bold_file, confounds=rejected_components)

            # Transform denoised data back into 4D space
            denoised_img = masker.inverse_transform(denoised_img_2d)
        elif method == 'orthaggr':
            # Regress the good components out of the bad time series to get "pure evil" regressors
            betas = np.linalg.lstsq(accepted_components, rejected_components, rcond=None)[0]
            pred_bad_timeseries = np.dot(accepted_components, betas)
            orth_bad_timeseries = rejected_components - pred_bad_timeseries

            # Once you have these "pure evil" components, you can denoise the data
            masker = NiftiMasker(
                mask_img=self.inputs.mask_file,
                standardize_confounds=True,
                standardize=False,
                smoothing_fwhm=None,
                detrend=False,
                low_pass=None,
                high_pass=None,
                t_r=None,  # This shouldn't be necessary since we aren't bandpass filtering
                reports=False,
            )

            # Denoise the data by fitting and transforming the data file using the masker
            denoised_img_2d = masker.fit_transform(bold_file, confounds=orth_bad_timeseries)

            # Transform denoised data back into 4D space
            denoised_img = masker.inverse_transform(denoised_img_2d)
        else:
            # Non-aggressive denoising
            # Apply the mask to the data image to get a 2d array
            data = apply_mask(bold_file, self.inputs.mask_file)

            # Fit GLM to accepted components and rejected components (after adding a constant term)
            regressors = np.hstack(
                (
                    rejected_components,
                    accepted_components,
                    np.ones((mixing.shape[0], 1)),
                ),
            )
            betas = np.linalg.lstsq(regressors, data, rcond=None)[0][:-1]

            # Denoise the data using the betas from just the bad components
            confounds_idx = np.arange(rejected_components.shape[1])
            pred_data = np.dot(rejected_components, betas[confounds_idx, :])
            data_denoised = data - pred_data

            # Save to file
            denoised_img = unmask(data_denoised, self.inputs.mask_file)

        self._results['denoised_file'] = os.path.abspath('denoised.nii.gz')
        denoised_img.to_filename(self._results['denoised_file'])

        return runtime<|MERGE_RESOLUTION|>--- conflicted
+++ resolved
@@ -101,12 +101,6 @@
 
     # Regress the good components out of the bad time series to get "pure evil" regressors
     signal_mixing_arr = mixing_arr[signal_ics, :].T
-    orthaggr_mixing_arr = aggr_mixing_arr.copy()
-<<<<<<< HEAD
-
-    # Regress the good components out of the bad time series to get "pure evil" regressors
-=======
->>>>>>> d3f8b266
     aggr_mixing_arr_z = stats.zscore(aggr_mixing_arr, axis=0)
     signal_mixing_arr_z = stats.zscore(signal_mixing_arr, axis=0)
     betas = np.linalg.lstsq(signal_mixing_arr_z, aggr_mixing_arr_z, rcond=None)[0]
