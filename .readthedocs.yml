version: 2

build:
  os: ubuntu-22.04
  apt_packages:
    - graphviz
  tools:
<<<<<<< HEAD
    python: "3.11"
=======
    python: "3.10"
  jobs:
    post_checkout:
      # Fetch full history, but don't fail if we already have it
      - git fetch --unshallow || true
>>>>>>> f79112b7

sphinx:
  configuration: docs/conf.py

python:
  install:
    - method: pip
      path: .
      extra_requirements:
        - doc<|MERGE_RESOLUTION|>--- conflicted
+++ resolved
@@ -5,15 +5,11 @@
   apt_packages:
     - graphviz
   tools:
-<<<<<<< HEAD
     python: "3.11"
-=======
-    python: "3.10"
   jobs:
     post_checkout:
       # Fetch full history, but don't fail if we already have it
       - git fetch --unshallow || true
->>>>>>> f79112b7
 
 sphinx:
   configuration: docs/conf.py
